[package]
name = "ibapi"
version = "0.1.0"
edition = "2021"
license = "Apache-2.0"
description = "A Rust port of the Interactive Brokers TWS API."
repository = "https://github.com/wvietor/ibkr-tws-api"
keywords = ["trading", "interactive_brokers", "IBKR"]
categories = ["finance"]


[dependencies]
ibapi_macros = { version="0.1.0", path= "ibkr_rust_macros" }
tokio = { version = "1.40.0", features = ["full"] }
tokio-util = { version = "0.7.12", features = ["full"] }
toml = "0.8.19"
<<<<<<< HEAD
serde_json = "1.0.125"
serde = { version = "1.0.209", features = ["derive"] }
=======
serde = { version = "1.0.210", features = ["derive"] }
>>>>>>> 59340e77
chrono = { version = "0.4.38", features = ["serde"] }
chrono-tz = { version = "0.10.0" }
bytes = "1.7.2"
itoa = "1.0.11"
ryu = "1.0.18"
trait-variant = "0.1.2"
<<<<<<< HEAD
thiserror = "1.0.63"
tracing = "0.1.40"
tracing-subscriber = { version = "0.3.18" }
tracing-test = { version = "0.2.5"} #features = ["no-env-filter"]
quick-xml = {version = "0.36.1", features = ["async-tokio", "encoding"] }
convert_case = "0.6.0"
=======
thiserror = "1.0.64"
tracing = "0.1.40"
>>>>>>> 59340e77
<|MERGE_RESOLUTION|>--- conflicted
+++ resolved
@@ -14,26 +14,12 @@
 tokio = { version = "1.40.0", features = ["full"] }
 tokio-util = { version = "0.7.12", features = ["full"] }
 toml = "0.8.19"
-<<<<<<< HEAD
-serde_json = "1.0.125"
-serde = { version = "1.0.209", features = ["derive"] }
-=======
 serde = { version = "1.0.210", features = ["derive"] }
->>>>>>> 59340e77
 chrono = { version = "0.4.38", features = ["serde"] }
 chrono-tz = { version = "0.10.0" }
 bytes = "1.7.2"
 itoa = "1.0.11"
 ryu = "1.0.18"
 trait-variant = "0.1.2"
-<<<<<<< HEAD
-thiserror = "1.0.63"
-tracing = "0.1.40"
-tracing-subscriber = { version = "0.3.18" }
-tracing-test = { version = "0.2.5"} #features = ["no-env-filter"]
-quick-xml = {version = "0.36.1", features = ["async-tokio", "encoding"] }
-convert_case = "0.6.0"
-=======
 thiserror = "1.0.64"
-tracing = "0.1.40"
->>>>>>> 59340e77
+tracing = "0.1.40"
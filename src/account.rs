--- conflicted
+++ resolved
@@ -1,7 +1,11 @@
+use std::fmt::Formatter;
+use std::num::{ParseFloatError, ParseIntError};
+use std::str::{FromStr, ParseBoolError};
+
 use serde::{Deserialize, Serialize};
-use std::fmt::Formatter;
-
-use crate::currency::Currency;
+use thiserror::Error;
+
+use crate::currency::{Currency, ParseCurrencyError};
 
 #[derive(Debug, Clone, PartialOrd, PartialEq, Serialize, Deserialize)]
 #[serde(tag = "attribute", content = "data")]
@@ -165,8 +169,6 @@
     WhatIfPMEnabled(bool),
 }
 
-<<<<<<< HEAD
-=======
 #[derive(Debug, Clone, Error)]
 #[error("Invalid value encountered when attempting to parse attribute. Cause: {0}")]
 /// An error returned when parsing an [`Attribute`] fails.
@@ -269,7 +271,6 @@
     }
 }
 
->>>>>>> 8bdfe299
 #[derive(Debug, Clone, Ord, PartialOrd, Eq, PartialEq, Hash, Serialize, Deserialize)]
 #[serde(untagged)]
 /// The particular account groups managed by a given client.
@@ -280,8 +281,6 @@
     Name(String),
 }
 
-<<<<<<< HEAD
-=======
 impl FromStr for Group {
     type Err = std::convert::Infallible;
 
@@ -293,7 +292,6 @@
     }
 }
 
->>>>>>> 8bdfe299
 #[derive(Debug, Clone, Copy, Ord, PartialOrd, Eq, PartialEq, Hash, Serialize, Deserialize)]
 #[serde(tag = "segment")]
 /// The intra-account segments of various values.
@@ -318,8 +316,8 @@
     Specific(Currency),
 }
 
-impl std::str::FromStr for Denomination {
-    type Err = crate::currency::ParseCurrencyError;
+impl FromStr for Denomination {
+    type Err = ParseCurrencyError;
 
     fn from_str(s: &str) -> Result<Self, Self::Err> {
         match s.to_uppercase().as_str() {

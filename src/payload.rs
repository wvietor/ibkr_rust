--- conflicted
+++ resolved
@@ -5,11 +5,10 @@
 use chrono::serde::ts_seconds;
 use chrono::{DateTime, Utc};
 use serde::{Deserialize, Serialize};
+use thiserror::Error;
 
 use crate::contract::{Contract, ExchangeProxy};
 
-<<<<<<< HEAD
-=======
 #[derive(Debug, Clone, Error)]
 #[error("Invalid value encountered when attempting to parse a payload value.")]
 /// An error returned when parsing any value in the [`crate::payload`] module fails.
@@ -31,7 +30,6 @@
     Operation,
 }
 
->>>>>>> 8bdfe299
 #[derive(Debug, Default, Clone, PartialEq, Eq, PartialOrd, Ord, Hash, Serialize, Deserialize)]
 /// The result of a [`crate::client::Client::req_market_data`] request, which contains an identifier that can be passed to
 /// [`crate::client::Client::req_smart_components`] request to find which exchanges are included in the SMART aggregate exchange.
@@ -358,6 +356,25 @@
     Inactive(OrderStatusCore),
 }
 
+impl TryFrom<(&str, OrderStatusCore)> for OrderStatus {
+    type Error = ParsePayloadError;
+
+    fn try_from(value: (&str, OrderStatusCore)) -> Result<Self, Self::Error> {
+        Ok(match value.0 {
+            "ApiPending" => OrderStatus::ApiPending(value.1),
+            "PendingSubmit" => OrderStatus::PendingSubmit(value.1),
+            "PendingCancel" => OrderStatus::PendingCancel(value.1),
+            "PreSubmitted" => OrderStatus::PreSubmitted(value.1),
+            "Submitted" => OrderStatus::Submitted(value.1),
+            "ApiCancelled" => OrderStatus::ApiCancelled(value.1),
+            "Cancelled" => OrderStatus::Cancelled(value.1),
+            "Filled" => OrderStatus::Filled(value.1),
+            "Inactive" => OrderStatus::Inactive(value.1),
+            s => return Err(ParsePayloadError::OrderStatus(s.to_owned())),
+        })
+    }
+}
+
 #[derive(Debug, Clone, Copy, PartialOrd, PartialEq, Serialize, Deserialize)]
 /// The core fields of an Order's Status
 pub struct OrderStatusCore {
@@ -394,20 +411,6 @@
 /// Indicates whether an order is being held because IBKR is trying to locate shares for a short sale.
 pub struct Locate;
 
-<<<<<<< HEAD
-#[derive(Debug, Default, Clone, Ord, PartialOrd, Eq, PartialEq, Hash)]
-/// An error that represents an invalid order status.
-pub struct ParseOrderStatusError(pub String);
-
-impl std::fmt::Display for ParseOrderStatusError {
-    fn fmt(&self, f: &mut Formatter<'_>) -> std::fmt::Result {
-        write!(f, "Invalid order status message: {}", self.0)
-    }
-}
-
-impl std::error::Error for ParseOrderStatusError {}
-
-=======
 impl FromStr for Locate {
     type Err = ParsePayloadError;
 
@@ -419,7 +422,6 @@
     }
 }
 
->>>>>>> 8bdfe299
 #[allow(non_snake_case, missing_docs)]
 #[derive(Debug, Clone, Ord, PartialOrd, Eq, PartialEq, Serialize, Deserialize)]
 pub struct OrderDetails {
